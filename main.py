import os
import shutil
import streamlit as st
from dotenv import load_dotenv
from llama_index.core import (
    VectorStoreIndex,
    Settings,
    StorageContext,
    load_index_from_storage,
)
from llama_index.embeddings.huggingface import HuggingFaceEmbedding
from llama_index.llms.groq import Groq
import pandas as pd
from llama_index.core import Document


PERSIST_DIR = "./storage"
EMBED_MODEL = "./all-MiniLM-L6-v2"
<<<<<<< HEAD
EMBED_MODEL = "./all-MiniLM-L6-v2"
=======
>>>>>>> 3e44f0db
LLM_MODEL = "llama3-8b-8192" 
CSV_FILE_PATH = "shl_assessments.csv"
GROQ_API_KEY = st.secrets["GROQ_API_KEY"]  or os.getenv("GROQ_API_KEY")


def load_data_from_csv(csv_path):
    """Loads assessment data from a CSV file."""
    try:
        df = pd.read_csv(csv_path)
        required_columns = ["Assessment Name", "URL", "Remote Testing Support",
                            "Adaptive/IRT Support", "Duration (min)", "Test Type"]
        if not all(col in df.columns for col in required_columns):
            raise ValueError(f"CSV file must contain columns: {', '.join(required_columns)}")
        return df.to_dict(orient="records")
    except FileNotFoundError:
        raise FileNotFoundError(f"Error: CSV file not found at {csv_path}")
    except ValueError as e:
        raise ValueError(f"Error reading CSV: {e}")
    except Exception as e:
        raise Exception(f"An unexpected error occurred while loading CSV data: {e}")
    

def load_groq_llm():
    try:
        api_key = st.secrets.get("GROQ_API_KEY") or os.getenv("GROQ_API_KEY")
    except KeyError:
        raise ValueError("GROQ_API_KEY not found in Streamlit secrets.")
    
    return Groq(model=LLM_MODEL, api_key=api_key, temperature=0.1)


def load_embeddings():
    return HuggingFaceEmbedding(model_name="all-MiniLM-L6-v2")   

def build_index(data):
    """Builds the vector index from the provided assessment data."""
    return HuggingFaceEmbedding(model_name=EMBED_MODEL) 
    Settings.llm = load_groq_llm()

    documents = [Document(text=f"Name: {item['Assessment Name']}, URL: {item['URL']}, Remote Testing: {item['Remote Testing Support']}, Adaptive/IRT: {item['Adaptive/IRT Support']}, Duration: {item['Duration (min)']}, Type: {item['Test Type']}") for item in data]

    index = VectorStoreIndex.from_documents(documents)
    index.storage_context.persist(persist_dir=PERSIST_DIR)
    return index

def load_chat_engine():
    """Loads the chat engine from the persisted index."""
    if not os.path.exists(PERSIST_DIR):
        return None

    Settings.embed_model = load_embeddings()
    Settings.llm = load_groq_llm()
    storage_context = StorageContext.from_defaults(persist_dir=PERSIST_DIR)
    index = load_index_from_storage(storage_context)
    return index.as_chat_engine(chat_mode="context", verbose=True)

def reset_index():
    """Resets the persisted index and chat history."""
    try:
        shutil.rmtree(PERSIST_DIR, ignore_errors=True)
        st.success("Knowledge index reset successfully!")
        st.session_state.messages = [{"role": "assistant", "content": "Hello! I'm your SHL assessment assistant. How can I help you?"}]
        st.session_state["index_built"] = False
        if 'chat_engine' in st.session_state:
            del st.session_state['chat_engine']
        return None
    except Exception as e:
        st.error(f"Error resetting index: {str(e)}")
        return None

def main():
    st.set_page_config(
        page_title="SHL Assessment Chatbot",
        layout="wide",
        initial_sidebar_state="collapsed"
    )

    st.markdown("""
    <style>
    :root {
        --primary: #6eb5ff;
        --background: #000000;
        --card: #f0f2f6;
<<<<<<< HEAD
        --text: #ffffff;
=======
        --text: #1a1a1a;
>>>>>>> 3e44f0db
        --background: #000000;
        --card: #f0f2f6;
        --text: #ffffff;
    }
    .stApp {
        background-color: var(--background) !important;
        color: var(--text) !important;
    }
    .stMarkdown, .stTextInput, .stChatMessage, .stChatInputContainer, .css-10trblm, .css-1cpxqw2 {
        color: var(--text) !important;
    }
    .stApp {
        background-color: var(--background) !important;
        color: var(--text) !important;
    }
    .stMarkdown, .stTextInput, .stChatMessage, .stChatInputContainer, .css-10trblm, .css-1cpxqw2 {
        color: var(--text) !important;
    }
    .stApp {
        background-color: var(--background) !important;
        color: var(--text) !important;
    }
    .stMarkdown, .stTextInput, .stChatMessage, .stChatInputContainer, .css-10trblm, .css-1cpxqw2 {
        color: var(--text) !important;
    }
    </style>
    """, unsafe_allow_html=True)

    load_dotenv()
    os.environ["STREAMLIT_SERVER_ENABLE_FILE_WATCHER"] = "false"
    os.environ["TORCH_DISABLE_STREAMLIT_WATCHER"] = "1"
    os.environ["LLAMA_INDEX_DISABLE_OPENAI"] = "1"

    if "messages" not in st.session_state:
        st.session_state.messages = [{
            "role": "assistant",
            "content": "Hello! I'm your SHL assessment assistant. How can I help you?"
        }]
        st.session_state.messages = [{
            "role": "assistant",
            "content": "🤖 Hello! I'm your SHL assessment assistant. How can I help you?"
        }]
    if "index_built" not in st.session_state:
        st.session_state["index_built"] = False



    if not st.session_state["index_built"]:
        try:
            with st.spinner("Loading data and building index..."):
                assessment_data = load_data_from_csv(CSV_FILE_PATH)
                if assessment_data:
                    build_index(assessment_data)
                    st.session_state['chat_engine'] = load_chat_engine()
                    st.session_state["index_built"] = True
                else:
                    st.error("Failed to load assessment data. Please check the CSV file.")
        except Exception as e:
            st.error(f"Error initializing application: {e}")

    # --- Chat Interface ---
    chat_engine = st.session_state.get('chat_engine')
    if chat_engine:
        for msg in st.session_state.messages:
            icon = "🤖" if msg["role"] == "assistant" else "👤"
            with st.chat_message(msg["role"]):
                st.markdown(f"<span style='color: white;'>{icon} {msg['content']}</span>", unsafe_allow_html=True)

        if prompt := st.chat_input("Ask me about SHL assessments..."):
            st.session_state.messages.append({"role": "user", "content": prompt})
            with st.chat_message("user"):
<<<<<<< HEAD
                st.markdown(f"<span style='color: white;'>👤 {prompt}</span>", unsafe_allow_html=True)
                
=======
                st.markdown(f"<span style='color: black;'>👤 {prompt}</span>", unsafe_allow_html=True)
                st.markdown(f"<span style='color: black;'>👤 {prompt}</span>", unsafe_allow_html=True)
>>>>>>> 3e44f0db

            with st.chat_message("assistant"):
                try:
                    # Add formatting instructions to the prompt
                    formatted_prompt = f"{prompt}. Please provide a list of all matching SHL assessments (minimum 1, maximum 10). For each assessment, include the following details: Assessment Name: [Name], URL: [URL], Remote Testing Support: [Yes/No], Adaptive/IRT Support: [Yes/No], Duration: [Duration], Test Type: [Type]. If there are no matching assessments, please state that."
                    response = chat_engine.chat(formatted_prompt)
                    st.markdown(f"<span style='color: white;'>🤖 {response.response}</span>", unsafe_allow_html=True)
                    st.session_state.messages.append({"role": "assistant", "content": response.response})
                except Exception as e:
                    st.error(f"An error occurred during chat: {e}")

    else:
        st.info("💬 Chat is ready! Ask me anything about SHL assessments.")

if __name__ == "__main__":
    main()
<|MERGE_RESOLUTION|>--- conflicted
+++ resolved
@@ -16,13 +16,11 @@
 
 PERSIST_DIR = "./storage"
 EMBED_MODEL = "./all-MiniLM-L6-v2"
-<<<<<<< HEAD
 EMBED_MODEL = "./all-MiniLM-L6-v2"
-=======
->>>>>>> 3e44f0db
+EMBED_MODEL = "./all-MiniLM-L6-v2"
 LLM_MODEL = "llama3-8b-8192" 
 CSV_FILE_PATH = "shl_assessments.csv"
-GROQ_API_KEY = st.secrets["GROQ_API_KEY"]  or os.getenv("GROQ_API_KEY")
+GROQ_API_KEY = st.secrets["GROQ_API_KEY"]  or os.getenv["GROQ_API_KEY"]  or os.getenv("GROQ_API_KEY")
 
 
 def load_data_from_csv(csv_path):
@@ -45,17 +43,21 @@
 def load_groq_llm():
     try:
         api_key = st.secrets.get("GROQ_API_KEY") or os.getenv("GROQ_API_KEY")
+        api_key = st.secrets.get("GROQ_API_KEY") or os.getenv("GROQ_API_KEY")
     except KeyError:
         raise ValueError("GROQ_API_KEY not found in Streamlit secrets.")
     
     return Groq(model=LLM_MODEL, api_key=api_key, temperature=0.1)
 
 
+
 def load_embeddings():
+    return HuggingFaceEmbedding(model_name="all-MiniLM-L6-v2")   
     return HuggingFaceEmbedding(model_name="all-MiniLM-L6-v2")   
 
 def build_index(data):
     """Builds the vector index from the provided assessment data."""
+    return HuggingFaceEmbedding(model_name=EMBED_MODEL) 
     return HuggingFaceEmbedding(model_name=EMBED_MODEL) 
     Settings.llm = load_groq_llm()
 
@@ -103,11 +105,7 @@
         --primary: #6eb5ff;
         --background: #000000;
         --card: #f0f2f6;
-<<<<<<< HEAD
         --text: #ffffff;
-=======
-        --text: #1a1a1a;
->>>>>>> 3e44f0db
         --background: #000000;
         --card: #f0f2f6;
         --text: #ffffff;
@@ -148,10 +146,11 @@
         }]
         st.session_state.messages = [{
             "role": "assistant",
-            "content": "🤖 Hello! I'm your SHL assessment assistant. How can I help you?"
+            "content": "Hello! I'm your SHL assessment assistant. How can I help you?"
         }]
     if "index_built" not in st.session_state:
         st.session_state["index_built"] = False
+
 
 
 
@@ -179,13 +178,8 @@
         if prompt := st.chat_input("Ask me about SHL assessments..."):
             st.session_state.messages.append({"role": "user", "content": prompt})
             with st.chat_message("user"):
-<<<<<<< HEAD
                 st.markdown(f"<span style='color: white;'>👤 {prompt}</span>", unsafe_allow_html=True)
                 
-=======
-                st.markdown(f"<span style='color: black;'>👤 {prompt}</span>", unsafe_allow_html=True)
-                st.markdown(f"<span style='color: black;'>👤 {prompt}</span>", unsafe_allow_html=True)
->>>>>>> 3e44f0db
 
             with st.chat_message("assistant"):
                 try:
